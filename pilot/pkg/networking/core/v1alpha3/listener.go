// Copyright 2017 Istio Authors
//
// Licensed under the Apache License, Version 2.0 (the "License");
// you may not use this file except in compliance with the License.
// You may obtain a copy of the License at
//
//     http://www.apache.org/licenses/LICENSE-2.0
//
// Unless required by applicable law or agreed to in writing, software
// distributed under the License is distributed on an "AS IS" BASIS,
// WITHOUT WARRANTIES OR CONDITIONS OF ANY KIND, either express or implied.
// See the License for the specific language governing permissions and
// limitations under the License.

package v1alpha3

import (
	"encoding/json"
	"fmt"
	"reflect"
	"sort"
	"strings"
	"time"

	xdsapi "github.com/envoyproxy/go-control-plane/envoy/api/v2"
	"github.com/envoyproxy/go-control-plane/envoy/api/v2/auth"
	"github.com/envoyproxy/go-control-plane/envoy/api/v2/core"
	"github.com/envoyproxy/go-control-plane/envoy/api/v2/listener"
	fileaccesslog "github.com/envoyproxy/go-control-plane/envoy/config/accesslog/v2"
	accesslog "github.com/envoyproxy/go-control-plane/envoy/config/filter/accesslog/v2"
	http_conn "github.com/envoyproxy/go-control-plane/envoy/config/filter/network/http_connection_manager/v2"
	tcp_proxy "github.com/envoyproxy/go-control-plane/envoy/config/filter/network/tcp_proxy/v2"
	envoy_type "github.com/envoyproxy/go-control-plane/envoy/type"
	xdsutil "github.com/envoyproxy/go-control-plane/pkg/util"
	google_protobuf "github.com/gogo/protobuf/types"
	"github.com/prometheus/client_golang/prometheus"

	meshconfig "istio.io/api/mesh/v1alpha1"
	networking "istio.io/api/networking/v1alpha3"
	"istio.io/istio/pilot/pkg/model"
	"istio.io/istio/pilot/pkg/networking/plugin"
	"istio.io/istio/pilot/pkg/networking/util"
	"istio.io/istio/pkg/features/pilot"
	"istio.io/istio/pkg/log"
	"istio.io/istio/pkg/proto"
)

const (
	envoyListenerTLSInspector = "envoy.listener.tls_inspector"

	// RDSHttpProxy is the special name for HTTP PROXY route
	RDSHttpProxy = "http_proxy"

	// VirtualListenerName is the name for traffic capture listener
	VirtualListenerName = "virtual"

	// WildcardAddress binds to all IP addresses
	WildcardAddress = "0.0.0.0"

	// LocalhostAddress for local binding
	LocalhostAddress = "127.0.0.1"

	// EnvoyTextLogFormat format for envoy text based access logs
	EnvoyTextLogFormat = "[%START_TIME%] \"%REQ(:METHOD)% %REQ(X-ENVOY-ORIGINAL-PATH?:PATH)% " +
		"%PROTOCOL%\" %RESPONSE_CODE% %RESPONSE_FLAGS% \"%DYNAMIC_METADATA(istio.mixer:status)%\" %BYTES_RECEIVED% %BYTES_SENT% " +
		"%DURATION% %RESP(X-ENVOY-UPSTREAM-SERVICE-TIME)% \"%REQ(X-FORWARDED-FOR)%\" " +
		"\"%REQ(USER-AGENT)%\" \"%REQ(X-REQUEST-ID)%\" \"%REQ(:AUTHORITY)%\" \"%UPSTREAM_HOST%\" " +
		"%UPSTREAM_CLUSTER% %UPSTREAM_LOCAL_ADDRESS% %DOWNSTREAM_LOCAL_ADDRESS% " +
		"%DOWNSTREAM_REMOTE_ADDRESS% %REQUESTED_SERVER_NAME%\n"

	// EnvoyServerName for istio's envoy
	EnvoyServerName = "istio-envoy"
)

var (
	// EnvoyJSONLogFormat map of values for envoy json based access logs
	EnvoyJSONLogFormat = &google_protobuf.Struct{
		Fields: map[string]*google_protobuf.Value{
<<<<<<< HEAD
			"start_time":                {Kind: &google_protobuf.Value_StringValue{StringValue: "%START_TIME%"}},
			"method":                    {Kind: &google_protobuf.Value_StringValue{StringValue: "%START_TIME%"}},
			"path":                      {Kind: &google_protobuf.Value_StringValue{StringValue: "%REQ(X-ENVOY-ORIGINAL-PATH?:PATH)%"}},
			"protocol":                  {Kind: &google_protobuf.Value_StringValue{StringValue: "%PROTOCOL%"}},
			"response_code":             {Kind: &google_protobuf.Value_StringValue{StringValue: "%RESPONSE_CODE%"}},
			"response_flags":            {Kind: &google_protobuf.Value_StringValue{StringValue: "%RESPONSE_FLAGS%"}},
			"bytes_received":            {Kind: &google_protobuf.Value_StringValue{StringValue: "%BYTES_RECEIVED%"}},
			"bytes_sent":                {Kind: &google_protobuf.Value_StringValue{StringValue: "%BYTES_SENT%"}},
			"duration":                  {Kind: &google_protobuf.Value_StringValue{StringValue: "%DURATION%"}},
			"upstream_service_time":     {Kind: &google_protobuf.Value_StringValue{StringValue: "%RESP(X-ENVOY-UPSTREAM-SERVICE-TIME)%"}},
			"x_forwarded_for":           {Kind: &google_protobuf.Value_StringValue{StringValue: "%REQ(X-FORWARDED-FOR)%"}},
			"user_agent":                {Kind: &google_protobuf.Value_StringValue{StringValue: "%REQ(USER-AGENT)%"}},
			"request_id":                {Kind: &google_protobuf.Value_StringValue{StringValue: "%REQ(X-REQUEST-ID)%"}},
			"authority":                 {Kind: &google_protobuf.Value_StringValue{StringValue: "%REQ(:AUTHORITY)%"}},
			"upstream_host":             {Kind: &google_protobuf.Value_StringValue{StringValue: "%UPSTREAM_HOST%"}},
			"upstream_cluster":          {Kind: &google_protobuf.Value_StringValue{StringValue: "%UPSTREAM_CLUSTER%"}},
			"upstream_local_address":    {Kind: &google_protobuf.Value_StringValue{StringValue: "%UPSTREAM_LOCAL_ADDRESS%"}},
			"downstream_local_address":  {Kind: &google_protobuf.Value_StringValue{StringValue: "%DOWNSTREAM_LOCAL_ADDRESS%"}},
			"downstream_remote_address": {Kind: &google_protobuf.Value_StringValue{StringValue: "%DOWNSTREAM_REMOTE_ADDRESS%"}},
			"requested_server_name":     {Kind: &google_protobuf.Value_StringValue{StringValue: "%REQUESTED_SERVER_NAME%"}},
			"istio_policy_status":       {Kind: &google_protobuf.Value_StringValue{StringValue: "%DYNAMIC_METADATA(istio.mixer:status)%"}},
=======
			"start_time":                &google_protobuf.Value{Kind: &google_protobuf.Value_StringValue{StringValue: "%START_TIME%"}},
			"method":                    &google_protobuf.Value{Kind: &google_protobuf.Value_StringValue{StringValue: "%REQ(:METHOD)%"}},
			"path":                      &google_protobuf.Value{Kind: &google_protobuf.Value_StringValue{StringValue: "%REQ(X-ENVOY-ORIGINAL-PATH?:PATH)%"}},
			"protocol":                  &google_protobuf.Value{Kind: &google_protobuf.Value_StringValue{StringValue: "%PROTOCOL%"}},
			"response_code":             &google_protobuf.Value{Kind: &google_protobuf.Value_StringValue{StringValue: "%RESPONSE_CODE%"}},
			"response_flags":            &google_protobuf.Value{Kind: &google_protobuf.Value_StringValue{StringValue: "%RESPONSE_FLAGS%"}},
			"bytes_received":            &google_protobuf.Value{Kind: &google_protobuf.Value_StringValue{StringValue: "%BYTES_RECEIVED%"}},
			"bytes_sent":                &google_protobuf.Value{Kind: &google_protobuf.Value_StringValue{StringValue: "%BYTES_SENT%"}},
			"duration":                  &google_protobuf.Value{Kind: &google_protobuf.Value_StringValue{StringValue: "%DURATION%"}},
			"upstream_service_time":     &google_protobuf.Value{Kind: &google_protobuf.Value_StringValue{StringValue: "%RESP(X-ENVOY-UPSTREAM-SERVICE-TIME)%"}},
			"x_forwarded_for":           &google_protobuf.Value{Kind: &google_protobuf.Value_StringValue{StringValue: "%REQ(X-FORWARDED-FOR)%"}},
			"user_agent":                &google_protobuf.Value{Kind: &google_protobuf.Value_StringValue{StringValue: "%REQ(USER-AGENT)%"}},
			"request_id":                &google_protobuf.Value{Kind: &google_protobuf.Value_StringValue{StringValue: "%REQ(X-REQUEST-ID)%"}},
			"authority":                 &google_protobuf.Value{Kind: &google_protobuf.Value_StringValue{StringValue: "%REQ(:AUTHORITY)%"}},
			"upstream_host":             &google_protobuf.Value{Kind: &google_protobuf.Value_StringValue{StringValue: "%UPSTREAM_HOST%"}},
			"upstream_cluster":          &google_protobuf.Value{Kind: &google_protobuf.Value_StringValue{StringValue: "%UPSTREAM_CLUSTER%"}},
			"upstream_local_address":    &google_protobuf.Value{Kind: &google_protobuf.Value_StringValue{StringValue: "%UPSTREAM_LOCAL_ADDRESS%"}},
			"downstream_local_address":  &google_protobuf.Value{Kind: &google_protobuf.Value_StringValue{StringValue: "%DOWNSTREAM_LOCAL_ADDRESS%"}},
			"downstream_remote_address": &google_protobuf.Value{Kind: &google_protobuf.Value_StringValue{StringValue: "%DOWNSTREAM_REMOTE_ADDRESS%"}},
			"requested_server_name":     &google_protobuf.Value{Kind: &google_protobuf.Value_StringValue{StringValue: "%REQUESTED_SERVER_NAME%"}},
			"istio_policy_status":       &google_protobuf.Value{Kind: &google_protobuf.Value_StringValue{StringValue: "%DYNAMIC_METADATA(istio.mixer:status)%"}},
>>>>>>> bf0ae494
		},
	}
)

func buildAccessLog(fl *fileaccesslog.FileAccessLog, env *model.Environment) {
	switch env.Mesh.AccessLogEncoding {
	case meshconfig.MeshConfig_TEXT:
		formatString := EnvoyTextLogFormat
		if env.Mesh.AccessLogFormat != "" {
			formatString = env.Mesh.AccessLogFormat
		}
		fl.AccessLogFormat = &fileaccesslog.FileAccessLog_Format{
			Format: formatString,
		}
	case meshconfig.MeshConfig_JSON:
		var jsonLog *google_protobuf.Struct
		// TODO potential optimization to avoid recomputing the user provided format for every listener
		// mesh AccessLogFormat field could change so need a way to have a cached value that can be cleared
		// on changes
		if env.Mesh.AccessLogFormat != "" {
			jsonFields := map[string]string{}
			err := json.Unmarshal([]byte(env.Mesh.AccessLogFormat), &jsonFields)
			if err == nil {
				jsonLog = &google_protobuf.Struct{
					Fields: make(map[string]*google_protobuf.Value, len(jsonFields)),
				}
				fmt.Println(jsonFields)
				for key, value := range jsonFields {
					jsonLog.Fields[key] = &google_protobuf.Value{Kind: &google_protobuf.Value_StringValue{StringValue: value}}
				}
			} else {
				fmt.Println(env.Mesh.AccessLogFormat)
				log.Errorf("error parsing provided json log format, default log format will be used: %v", err)
			}
		}
		if jsonLog == nil {
			jsonLog = EnvoyJSONLogFormat
		}
		fl.AccessLogFormat = &fileaccesslog.FileAccessLog_JsonFormat{
			JsonFormat: jsonLog,
		}
	default:
		log.Warnf("unsupported access log format %v", env.Mesh.AccessLogEncoding)
	}
}

var (
	// TODO: gauge should be reset on refresh, not the best way to represent errors but better
	// than nothing.
	// TODO: add dimensions - namespace of rule, service, rule name
	invalidOutboundListeners = prometheus.NewGauge(prometheus.GaugeOpts{
		Name: "pilot_invalid_out_listeners",
		Help: "Number of invalid outbound listeners.",
	})
)

func init() {
	prometheus.MustRegister(invalidOutboundListeners)
}

// ListenersALPNProtocols denotes the the list of ALPN protocols that the listener
// should expose
var ListenersALPNProtocols = []string{"h2", "http/1.1"}

// BuildListeners produces a list of listeners and referenced clusters for all proxies
func (configgen *ConfigGeneratorImpl) BuildListeners(env *model.Environment, node *model.Proxy, push *model.PushContext) ([]*xdsapi.Listener, error) {
	switch node.Type {
	case model.SidecarProxy:
		return configgen.buildSidecarListeners(env, node, push)
	case model.Router, model.Ingress:
		return configgen.buildGatewayListeners(env, node, push)
	}
	return nil, nil
}

// buildSidecarListeners produces a list of listeners for sidecar proxies
func (configgen *ConfigGeneratorImpl) buildSidecarListeners(env *model.Environment, node *model.Proxy,
	push *model.PushContext) ([]*xdsapi.Listener, error) {

	mesh := env.Mesh

	proxyInstances := node.ServiceInstances
	noneMode := node.GetInterceptionMode() == model.InterceptionNone
	listeners := make([]*xdsapi.Listener, 0)

	if mesh.ProxyListenPort > 0 {
		inbound := configgen.buildSidecarInboundListeners(env, node, push, proxyInstances)
		outbound := configgen.buildSidecarOutboundListeners(env, node, push, proxyInstances)

		listeners = append(listeners, inbound...)
		listeners = append(listeners, outbound...)

		listeners = configgen.generateManagementListeners(node, noneMode, env, listeners)

		tcpProxy := &tcp_proxy.TcpProxy{
			StatPrefix:       util.BlackHoleCluster,
			ClusterSpecifier: &tcp_proxy.TcpProxy_Cluster{Cluster: util.BlackHoleCluster},
		}

		if mesh.OutboundTrafficPolicy.Mode == meshconfig.MeshConfig_OutboundTrafficPolicy_ALLOW_ANY {
			// We need a passthrough filter to fill in the filter stack for orig_dst listener
			tcpProxy = &tcp_proxy.TcpProxy{
				StatPrefix:       util.PassthroughCluster,
				ClusterSpecifier: &tcp_proxy.TcpProxy_Cluster{Cluster: util.PassthroughCluster},
			}
		}
		var transparent *google_protobuf.BoolValue
		if node.GetInterceptionMode() == model.InterceptionTproxy {
			transparent = proto.BoolTrue
		}

		filter := listener.Filter{
			Name: xdsutil.TCPProxy,
		}

		if util.IsXDSMarshalingToAnyEnabled(node) {
			filter.ConfigType = &listener.Filter_TypedConfig{TypedConfig: util.MessageToAny(tcpProxy)}
		} else {
			filter.ConfigType = &listener.Filter_Config{Config: util.MessageToStruct(tcpProxy)}
		}

		// add an extra listener that binds to the port that is the recipient of the iptables redirect
		listeners = append(listeners, &xdsapi.Listener{
			Name:           VirtualListenerName,
			Address:        util.BuildAddress(WildcardAddress, uint32(mesh.ProxyListenPort)),
			Transparent:    transparent,
			UseOriginalDst: proto.BoolTrue,
			FilterChains: []listener.FilterChain{
				{
					Filters: []listener.Filter{filter},
				},
			},
		})
	}

	httpProxyPort := mesh.ProxyHttpPort
	if httpProxyPort == 0 && noneMode { // make sure http proxy is enabled for 'none' interception.
		httpProxyPort = int32(pilot.DefaultPortHTTPProxy)
	}
	// enable HTTP PROXY port if necessary; this will add an RDS route for this port
	if httpProxyPort > 0 {
		traceOperation := http_conn.EGRESS
		listenAddress := LocalhostAddress

		httpOpts := &core.Http1ProtocolOptions{
			AllowAbsoluteUrl: proto.BoolTrue,
		}
		if pilot.HTTP10 || node.Metadata[model.NodeMetadataHTTP10] == "1" {
			httpOpts.AcceptHttp_10 = true
		}

		opts := buildListenerOpts{
			env:            env,
			proxy:          node,
			proxyInstances: proxyInstances,
			bind:           listenAddress,
			port:           int(httpProxyPort),
			filterChainOpts: []*filterChainOpts{{
				httpOpts: &httpListenerOpts{
					rds:              RDSHttpProxy,
					useRemoteAddress: false,
					direction:        traceOperation,
					connectionManager: &http_conn.HttpConnectionManager{
						HttpProtocolOptions: httpOpts,
					},
				},
			}},
			bindToPort:      true,
			skipUserFilters: true,
		}
		l := buildListener(opts)
		// TODO: plugins for HTTP_PROXY mode, envoyfilter needs another listener match for SIDECAR_HTTP_PROXY
		// there is no mixer for http_proxy
		mutable := &plugin.MutableObjects{
			Listener:     l,
			FilterChains: []plugin.FilterChain{{}},
		}
		pluginParams := &plugin.InputParams{
			ListenerProtocol: plugin.ListenerProtocolHTTP,
			ListenerCategory: networking.EnvoyFilter_ListenerMatch_SIDECAR_OUTBOUND,
			Env:              env,
			Node:             node,
			ProxyInstances:   proxyInstances,
			Push:             push,
		}
		if err := buildCompleteFilterChain(pluginParams, mutable, opts); err != nil {
			log.Warna("buildSidecarListeners ", err.Error())
		} else {
			listeners = append(listeners, l)
		}
		// TODO: need inbound listeners in HTTP_PROXY case, with dedicated ingress listener.
	}

	return listeners, nil
}

// buildSidecarInboundListeners creates listeners for the server-side (inbound)
// configuration for co-located service proxyInstances.
func (configgen *ConfigGeneratorImpl) buildSidecarInboundListeners(env *model.Environment, node *model.Proxy, push *model.PushContext,
	proxyInstances []*model.ServiceInstance) []*xdsapi.Listener {

	var listeners []*xdsapi.Listener
	listenerMap := make(map[string]*inboundListenerEntry)

	// If the user specifies a Sidecar CRD with an inbound listener, only construct that listener
	// and not the ones from the proxyInstances
	var proxyLabels model.LabelsCollection
	for _, w := range proxyInstances {
		proxyLabels = append(proxyLabels, w.Labels)
	}

	sidecarScope := node.SidecarScope
	noneMode := node.GetInterceptionMode() == model.InterceptionNone

	if sidecarScope == nil || !sidecarScope.HasCustomIngressListeners {
		// There is no user supplied sidecarScope for this namespace
		// Construct inbound listeners in the usual way by looking at the ports of the service instances
		// attached to the proxy
		// We should not create inbound listeners in NONE mode based on the service instances
		// Doing so will prevent the workloads from starting as they would be listening on the same port
		// Users are required to provide the sidecar config to define the inbound listeners
		if node.GetInterceptionMode() == model.InterceptionNone {
			return nil
		}

		// inbound connections/requests are redirected to the endpoint address but appear to be sent
		// to the service address.
		for _, instance := range proxyInstances {
			endpoint := instance.Endpoint
			bind := endpoint.Address

			// Local service instances can be accessed through one of three
			// addresses: localhost, endpoint IP, and service
			// VIP. Localhost bypasses the proxy and doesn't need any TCP
			// route config. Endpoint IP is handled below and Service IP is handled
			// by outbound routes.
			// Traffic sent to our service VIP is redirected by remote
			// services' kubeproxy to our specific endpoint IP.
			listenerOpts := buildListenerOpts{
				env:            env,
				proxy:          node,
				proxyInstances: proxyInstances,
				proxyLabels:    proxyLabels,
				bind:           bind,
				port:           endpoint.Port,
				bindToPort:     false,
			}

			pluginParams := &plugin.InputParams{
				ListenerProtocol: plugin.ModelProtocolToListenerProtocol(endpoint.ServicePort.Protocol),
				ListenerCategory: networking.EnvoyFilter_ListenerMatch_SIDECAR_INBOUND,
				Env:              env,
				Node:             node,
				ProxyInstances:   proxyInstances,
				ServiceInstance:  instance,
				Port:             endpoint.ServicePort,
				Push:             push,
				Bind:             bind,
			}

			if l := configgen.buildSidecarInboundListenerForPortOrUDS(listenerOpts, pluginParams, listenerMap); l != nil {
				listeners = append(listeners, l)
			}
		}

	} else {
		rule := sidecarScope.Config.Spec.(*networking.Sidecar)
		for _, ingressListener := range rule.Ingress {
			// determine the bindToPort setting for listeners
			bindToPort := false
			if noneMode {
				// dont care what the listener's capture mode setting is. The proxy does not use iptables
				bindToPort = true
			} else {
				// proxy uses iptables redirect or tproxy. IF mode is not set
				// for older proxies, it defaults to iptables redirect.  If the
				// listener's capture mode specifies NONE, then the proxy wants
				// this listener alone to be on a physical port. If the
				// listener's capture mode is default, then its same as
				// iptables i.e. bindToPort is false.
				if ingressListener.CaptureMode == networking.CaptureMode_NONE {
					bindToPort = true
				}
			}

			listenPort := &model.Port{
				Port:     int(ingressListener.Port.Number),
				Protocol: model.ParseProtocol(ingressListener.Port.Protocol),
				Name:     ingressListener.Port.Name,
			}

			// if app doesn't have a declared ServicePort, but a sidecar ingress is defined - we can't generate a listener
			// for that port since we don't know what policies or configs apply to it ( many are based on service matching).
			// Sidecar doesn't include all the info needed to configure a port.
			instance := configgen.findServiceInstanceForIngressListener(proxyInstances, ingressListener)

			if instance == nil {
				// We didn't find a matching service instance. Skip this ingress listener
				continue
			}

			bind := ingressListener.Bind
			// if bindToPort is true, we set the bind address if empty to 0.0.0.0 - this is an inbound port.
			if len(bind) == 0 && bindToPort {
				bind = WildcardAddress
			} else if len(bind) == 0 {
				// auto infer the IP from the proxyInstances
				// We assume all endpoints in the proxy instances have the same IP
				// as they should all be pointing to the same network endpoint
				bind = instance.Endpoint.Address
			}

			listenerOpts := buildListenerOpts{
				env:            env,
				proxy:          node,
				proxyInstances: proxyInstances,
				proxyLabels:    proxyLabels,
				bind:           bind,
				port:           listenPort.Port,
				bindToPort:     bindToPort,
			}

			// Update the values here so that the plugins use the right ports
			// uds values
			// TODO: all plugins need to be updated to account for the fact that
			// the port may be 0 but bind may have a UDS value
			// Inboundroute will be different for
			instance.Endpoint.Address = bind
			instance.Endpoint.ServicePort = listenPort
			// TODO: this should be parsed from the defaultEndpoint field in the ingressListener
			instance.Endpoint.Port = listenPort.Port

			pluginParams := &plugin.InputParams{
				ListenerProtocol: plugin.ModelProtocolToListenerProtocol(listenPort.Protocol),
				ListenerCategory: networking.EnvoyFilter_ListenerMatch_SIDECAR_INBOUND,
				Env:              env,
				Node:             node,
				ProxyInstances:   proxyInstances,
				ServiceInstance:  instance,
				Port:             listenPort,
				Push:             push,
				Bind:             bind,
			}

			if l := configgen.buildSidecarInboundListenerForPortOrUDS(listenerOpts, pluginParams, listenerMap); l != nil {
				listeners = append(listeners, l)
			}
		}
	}

	return listeners
}

// buildSidecarInboundListenerForPortOrUDS creates a single listener on the server-side (inbound)
// for a given port or unix domain socket
func (configgen *ConfigGeneratorImpl) buildSidecarInboundListenerForPortOrUDS(listenerOpts buildListenerOpts,
	pluginParams *plugin.InputParams, listenerMap map[string]*inboundListenerEntry) *xdsapi.Listener {

	// Local service instances can be accessed through one of four addresses:
	// unix domain socket, localhost, endpoint IP, and service
	// VIP. Localhost bypasses the proxy and doesn't need any TCP
	// route config. Endpoint IP is handled below and Service IP is handled
	// by outbound routes. Traffic sent to our service VIP is redirected by
	// remote services' kubeproxy to our specific endpoint IP.
	listenerMapKey := fmt.Sprintf("%s:%d", listenerOpts.bind, pluginParams.Port.Port)

	if old, exists := listenerMap[listenerMapKey]; exists {
		// For sidecar specified listeners, the caller is expected to supply a dummy service instance
		// with the right port and a hostname constructed from the sidecar config's name+namespace
		pluginParams.Push.Add(model.ProxyStatusConflictInboundListener, pluginParams.Node.ID, pluginParams.Node,
			fmt.Sprintf("Conflicting inbound listener:%s. existing: %s, incoming: %s", listenerMapKey,
				old.instanceHostname, pluginParams.ServiceInstance.Service.Hostname))

		// Skip building listener for the same ip port
		return nil
	}

	allChains := []plugin.FilterChain{}
	var httpOpts *httpListenerOpts
	var tcpNetworkFilters []listener.Filter

	switch pluginParams.ListenerProtocol {
	case plugin.ListenerProtocolHTTP:
		httpOpts = &httpListenerOpts{
			routeConfig: configgen.buildSidecarInboundHTTPRouteConfig(pluginParams.Env, pluginParams.Node,
				pluginParams.Push, pluginParams.ServiceInstance),
			rds:              "", // no RDS for inbound traffic
			useRemoteAddress: false,
			direction:        http_conn.INGRESS,
			connectionManager: &http_conn.HttpConnectionManager{
				// Append and forward client cert to backend.
				ForwardClientCertDetails: http_conn.APPEND_FORWARD,
				SetCurrentClientCertDetails: &http_conn.HttpConnectionManager_SetCurrentClientCertDetails{
					Subject: &google_protobuf.BoolValue{Value: true},
					Uri:     true,
					Dns:     true,
				},
				ServerName: EnvoyServerName,
			},
		}
		// See https://github.com/grpc/grpc-web/tree/master/net/grpc/gateway/examples/helloworld#configure-the-proxy
		if pluginParams.ServiceInstance.Endpoint.ServicePort.Protocol.IsHTTP2() {
			httpOpts.connectionManager.Http2ProtocolOptions = &core.Http2ProtocolOptions{}
			if pluginParams.ServiceInstance.Endpoint.ServicePort.Protocol == model.ProtocolGRPCWeb {
				httpOpts.addGRPCWebFilter = true
			}
		}

	case plugin.ListenerProtocolTCP:
		tcpNetworkFilters = buildInboundNetworkFilters(pluginParams.Env, pluginParams.Node, pluginParams.ServiceInstance)

	default:
		log.Warnf("Unsupported inbound protocol %v for port %#v", pluginParams.ListenerProtocol,
			pluginParams.ServiceInstance.Endpoint.ServicePort)
		return nil
	}

	for _, p := range configgen.Plugins {
		chains := p.OnInboundFilterChains(pluginParams)
		if len(chains) == 0 {
			continue
		}
		if len(allChains) != 0 {
			log.Warnf("Multiple plugins setup inbound filter chains for listener %s, FilterChainMatch may not work as intended!",
				listenerMapKey)
		}
		allChains = append(allChains, chains...)
	}
	// Construct the default filter chain.
	if len(allChains) == 0 {
		log.Debugf("Use default filter chain for %v", pluginParams.ServiceInstance.Endpoint)
		// add one empty entry to the list so we generate a default listener below
		allChains = []plugin.FilterChain{{}}
	}
	for _, chain := range allChains {
		listenerOpts.filterChainOpts = append(listenerOpts.filterChainOpts, &filterChainOpts{
			httpOpts:        httpOpts,
			networkFilters:  tcpNetworkFilters,
			tlsContext:      chain.TLSContext,
			match:           chain.FilterChainMatch,
			listenerFilters: chain.ListenerFilters,
		})
	}

	// call plugins
	l := buildListener(listenerOpts)
	mutable := &plugin.MutableObjects{
		Listener:     l,
		FilterChains: make([]plugin.FilterChain, len(l.FilterChains)),
	}
	for _, p := range configgen.Plugins {
		if err := p.OnInboundListener(pluginParams, mutable); err != nil {
			log.Warn(err.Error())
		}
	}
	// Filters are serialized one time into an opaque struct once we have the complete list.
	if err := buildCompleteFilterChain(pluginParams, mutable, listenerOpts); err != nil {
		log.Warna("buildSidecarInboundListeners ", err.Error())
		return nil
	}

	listenerMap[listenerMapKey] = &inboundListenerEntry{
		bind:             listenerOpts.bind,
		instanceHostname: pluginParams.ServiceInstance.Service.Hostname,
	}
	return mutable.Listener
}

type inboundListenerEntry struct {
	bind             string
	instanceHostname model.Hostname // could be empty if generated via Sidecar CRD
}

type outboundListenerEntry struct {
	services    []*model.Service
	servicePort *model.Port
	bind        string
	listener    *xdsapi.Listener
	locked      bool
}

func protocolName(p model.Protocol) string {
	switch plugin.ModelProtocolToListenerProtocol(p) {
	case plugin.ListenerProtocolHTTP:
		return "HTTP"
	case plugin.ListenerProtocolTCP:
		return "TCP"
	default:
		return "UNKNOWN"
	}
}

type outboundListenerConflict struct {
	metric          *model.PushMetric
	node            *model.Proxy
	listenerName    string
	currentProtocol model.Protocol
	currentServices []*model.Service
	newHostname     model.Hostname
	newProtocol     model.Protocol
}

func (c outboundListenerConflict) addMetric(push *model.PushContext) {
	currentHostnames := make([]string, len(c.currentServices))
	for i, s := range c.currentServices {
		currentHostnames[i] = string(s.Hostname)
	}
	concatHostnames := strings.Join(currentHostnames, ",")
	push.Add(c.metric,
		c.listenerName,
		c.node,
		fmt.Sprintf("Listener=%s Accepted%s=%s Rejected%s=%s %sServices=%d",
			c.listenerName,
			protocolName(c.currentProtocol),
			concatHostnames,
			protocolName(c.newProtocol),
			c.newHostname,
			protocolName(c.currentProtocol),
			len(c.currentServices)))
}

// buildSidecarOutboundListeners generates http and tcp listeners for
// outbound connections from the proxy based on the sidecar scope associated with the proxy.
// TODO(github.com/istio/pilot/issues/237)
//
// Sharing tcp_proxy and http_connection_manager filters on the same port for
// different destination services doesn't work with Envoy (yet). When the
// tcp_proxy filter's route matching fails for the http service the connection
// is closed without falling back to the http_connection_manager.
//
// Temporary workaround is to add a listener for each service IP that requires
// TCP routing
//
// Connections to the ports of non-load balanced services are directed to
// the connection's original destination. This avoids costly queries of instance
// IPs and ports, but requires that ports of non-load balanced service be unique.
func (configgen *ConfigGeneratorImpl) buildSidecarOutboundListeners(env *model.Environment, node *model.Proxy,
	push *model.PushContext, proxyInstances []*model.ServiceInstance) []*xdsapi.Listener {

	var proxyLabels model.LabelsCollection
	for _, w := range proxyInstances {
		proxyLabels = append(proxyLabels, w.Labels)
	}

	sidecarScope := node.SidecarScope
	noneMode := node.GetInterceptionMode() == model.InterceptionNone

	var tcpListeners, httpListeners []*xdsapi.Listener
	// For conflict resolution
	listenerMap := make(map[string]*outboundListenerEntry)

	if sidecarScope == nil || sidecarScope.Config == nil {
		// this namespace has no sidecar scope. Construct listeners in the old way
		services := push.Services(node)
		meshGateway := map[string]bool{model.IstioMeshGateway: true}
		virtualServices := push.VirtualServices(node, meshGateway)

		for _, service := range services {
			for _, servicePort := range service.Ports {

				listenerOpts := buildListenerOpts{
					env:            env,
					proxy:          node,
					proxyInstances: proxyInstances,
					proxyLabels:    proxyLabels,
					port:           servicePort.Port,
					bind:           "",
					bindToPort:     false,
				}

				pluginParams := &plugin.InputParams{
					ListenerProtocol: plugin.ModelProtocolToListenerProtocol(servicePort.Protocol),
					ListenerCategory: networking.EnvoyFilter_ListenerMatch_SIDECAR_OUTBOUND,
					Env:              env,
					Node:             node,
					ProxyInstances:   proxyInstances,
					Push:             push,
					Bind:             "",
					Port:             servicePort,
					Service:          service,
				}

				configgen.buildSidecarOutboundListenerForPortOrUDS(listenerOpts, pluginParams, listenerMap, virtualServices)
			}
		}
	} else {
		// The sidecarConfig if provided could filter the list of
		// services/virtual services that we need to process. It could also
		// define one or more listeners with specific ports. Once we generate
		// listeners for these user specified ports, we will auto generate
		// configs for other ports if and only if the sidecarConfig has an
		// egressListener on wildcard port.
		//
		// Validation will ensure that we have utmost one wildcard egress listener
		// occurring in the end

		// Add listeners based on the config in the sidecar.EgressListeners if
		// no Sidecar CRD is provided for this config namespace,
		// push.SidecarScope will generate a default catch all egress listener.
		for _, egressListener := range sidecarScope.EgressListeners {

			services := egressListener.Services()
			virtualServices := egressListener.VirtualServices()

			// determine the bindToPort setting for listeners
			bindToPort := false
			if noneMode {
				// dont care what the listener's capture mode setting is. The proxy does not use iptables
				bindToPort = true
			} else {
				// proxy uses iptables redirect or tproxy. IF mode is not set
				// for older proxies, it defaults to iptables redirect.  If the
				// listener's capture mode specifies NONE, then the proxy wants
				// this listener alone to be on a physical port. If the
				// listener's capture mode is default, then its same as
				// iptables i.e. bindToPort is false.
				if egressListener.IstioListener != nil &&
					egressListener.IstioListener.CaptureMode == networking.CaptureMode_NONE {
					bindToPort = true
				}
			}

			if egressListener.IstioListener != nil &&
				egressListener.IstioListener.Port != nil {
				// We have a non catch all listener on some user specified port
				// The user specified port may or may not match a service port.
				// If it does not match any service port, then we expect the
				// user to provide a virtualService that will route to a proper
				// Service. This is the reason why we can't reuse the big
				// forloop logic below as it iterates over all services and
				// their service ports.

				listenPort := &model.Port{
					Port:     int(egressListener.IstioListener.Port.Number),
					Protocol: model.ParseProtocol(egressListener.IstioListener.Port.Protocol),
					Name:     egressListener.IstioListener.Port.Name,
				}

				// If capture mode is NONE i.e. bindToPort is true, we will only bind to
				// loopback IP. If captureMode is not NONE, i.e. bindToPort is false, then
				// we will bind to user specified IP (if any) or to 0.0.0.0
				// We cannot auto infer bind IPs here from the imported services as the user could specify
				// some random port and import 100s of multi-port services. Our behavior for HTTP is that
				// when the user explicitly specifies a port, we establish a HTTP proxy on that port for
				// the imported services. For TCP, the user would have to specify a virtualService for the
				// imported Service, mapping from the listenPort to some specific service port
				bind := ""
				if bindToPort {
					bind = LocalhostAddress
				} else {
					bind = egressListener.IstioListener.Bind
					if len(bind) == 0 {
						bind = WildcardAddress
					}
				}

				listenerOpts := buildListenerOpts{
					env:            env,
					proxy:          node,
					proxyInstances: proxyInstances,
					proxyLabels:    proxyLabels,
					bind:           bind,
					port:           listenPort.Port,
					bindToPort:     bindToPort,
				}

				pluginParams := &plugin.InputParams{
					ListenerProtocol: plugin.ModelProtocolToListenerProtocol(listenPort.Protocol),
					ListenerCategory: networking.EnvoyFilter_ListenerMatch_SIDECAR_OUTBOUND,
					Env:              env,
					Node:             node,
					ProxyInstances:   proxyInstances,
					Push:             push,
					Bind:             bind,
					Port:             listenPort,
				}

				configgen.buildSidecarOutboundListenerForPortOrUDS(listenerOpts, pluginParams, listenerMap, virtualServices)

			} else {
				// This is a catch all egress listener with no port. This
				// should be the last egress listener in the sidecar
				// Scope. Construct a listener for each service and service
				// port, if and only if this port was not specified in any of
				// the preceding listeners from the sidecarScope. This allows
				// users to specify a trimmed set of services for one or more
				// listeners and then add a catch all egress listener for all
				// other ports. Doing so allows people to restrict the set of
				// services exposed on one or more listeners, and avoid hard
				// port conflicts like tcp taking over http or http taking over
				// tcp, or simply specify that of all the listeners that Istio
				// generates, the user would like to have only specific sets of
				// services exposed on a particular listener.
				//
				// To ensure that we do not add anything to listeners we have
				// already generated, run through the outboundListenerEntry map and set
				// the locked bit to true.
				// buildSidecarOutboundListenerForPortOrUDS will not add/merge
				// any HTTP/TCP listener if there is already a outboundListenerEntry
				// with locked bit set to true
				for _, e := range listenerMap {
					e.locked = true
				}

				bind := ""
				if bindToPort {
					bind = LocalhostAddress
				}
				for _, service := range services {
					for _, servicePort := range service.Ports {
						// check if this node is capable of starting a listener on this service port
						// if bindToPort is true. Else Envoy will crash
						if !validatePort(node, servicePort.Port, bindToPort) {
							continue
						}

						listenerOpts := buildListenerOpts{
							env:            env,
							proxy:          node,
							proxyInstances: proxyInstances,
							proxyLabels:    proxyLabels,
							port:           servicePort.Port,
							bind:           bind,
							bindToPort:     bindToPort,
						}

						pluginParams := &plugin.InputParams{
							ListenerProtocol: plugin.ModelProtocolToListenerProtocol(servicePort.Protocol),
							ListenerCategory: networking.EnvoyFilter_ListenerMatch_SIDECAR_OUTBOUND,
							Env:              env,
							Node:             node,
							ProxyInstances:   proxyInstances,
							Push:             push,
							Bind:             bind,
							Port:             servicePort,
							Service:          service,
						}

						configgen.buildSidecarOutboundListenerForPortOrUDS(listenerOpts, pluginParams, listenerMap, virtualServices)
					}
				}
			}
		}
	}
	// Now validate all the listeners. Collate the tcp listeners first and then the HTTP listeners
	// TODO: This is going to be bad for caching as the order of listeners in tcpListeners or httpListeners is not
	// guaranteed.
	for name, l := range listenerMap {
		if err := l.listener.Validate(); err != nil {
			log.Warnf("buildSidecarOutboundListeners: error validating listener %s (type %v): %v", name, l.servicePort.Protocol, err)
			invalidOutboundListeners.Add(1)
			continue
		}
		if l.servicePort.Protocol.IsTCP() {
			tcpListeners = append(tcpListeners, l.listener)
		} else {
			httpListeners = append(httpListeners, l.listener)
		}
	}

	return append(tcpListeners, httpListeners...)
}

// validatePort checks if the sidecar proxy is capable of listening on a
// given port in a particular bind mode for a given UID. Sidecars not running
// as root wont be able to listen on ports <1024 when using bindToPort = true
func validatePort(node *model.Proxy, i int, bindToPort bool) bool {
	if !bindToPort {
		return true // all good, iptables doesn't care
	}

	if i > 1024 {
		return true
	}

	proxyProcessUID := node.Metadata[model.NodeMetadataSidecarUID]
	return proxyProcessUID == "0"
}

// buildSidecarOutboundListenerForPortOrUDS builds a single listener and
// adds it to the listenerMap provided by the caller.  Listeners are added
// if one doesn't already exist. HTTP listeners on same port are ignored
// (as vhosts are shipped through RDS).  TCP listeners on same port are
// allowed only if they have different CIDR matches.
func (configgen *ConfigGeneratorImpl) buildSidecarOutboundListenerForPortOrUDS(listenerOpts buildListenerOpts,
	pluginParams *plugin.InputParams, listenerMap map[string]*outboundListenerEntry, virtualServices []model.Config) {

	var destinationCIDR string
	var listenerMapKey string
	var currentListenerEntry *outboundListenerEntry

	switch pluginParams.ListenerProtocol {
	case plugin.ListenerProtocolHTTP:
		// first identify the bind if its not set. Then construct the key
		// used to lookup the listener in the conflict map.
		if len(listenerOpts.bind) == 0 { // no user specified bind. Use 0.0.0.0:Port
			listenerOpts.bind = WildcardAddress
		}
		listenerMapKey = fmt.Sprintf("%s:%d", listenerOpts.bind, pluginParams.Port.Port)

		var exists bool

		// Have we already generated a listener for this Port based on user
		// specified listener ports? if so, we should not add any more HTTP
		// services to the port. The user could have specified a sidecar
		// resource with one or more explicit ports and then added a catch
		// all listener, implying add all other ports as usual. When we are
		// iterating through the services for a catchAll egress listener,
		// the caller would have set the locked bit for each listener Entry
		// in the map.
		//
		// Check if this HTTP listener conflicts with an existing TCP
		// listener. We could have listener conflicts occur on unix domain
		// sockets, or on IP binds. Specifically, its common to see
		// conflicts on binds for wildcard address when a service has NONE
		// resolution type, since we collapse all HTTP listeners into a
		// single 0.0.0.0:port listener and use vhosts to distinguish
		// individual http services in that port
		if currentListenerEntry, exists = listenerMap[listenerMapKey]; exists {
			// NOTE: This is not a conflict. This is simply filtering the
			// services for a given listener explicitly.
			if currentListenerEntry.locked {
				return
			}
			if pluginParams.Service != nil {
				if !currentListenerEntry.servicePort.Protocol.IsHTTP() {
					outboundListenerConflict{
						metric:          model.ProxyStatusConflictOutboundListenerTCPOverHTTP,
						node:            pluginParams.Node,
						listenerName:    listenerMapKey,
						currentServices: currentListenerEntry.services,
						currentProtocol: currentListenerEntry.servicePort.Protocol,
						newHostname:     pluginParams.Service.Hostname,
						newProtocol:     pluginParams.Port.Protocol,
					}.addMetric(pluginParams.Push)
				}

				// Skip building listener for the same http port
				currentListenerEntry.services = append(currentListenerEntry.services, pluginParams.Service)
			}
			return
		}

		// No conflicts. Add a http filter chain option to the listenerOpts
		var rdsName string
		if pluginParams.Port.Port == 0 {
			rdsName = listenerOpts.bind // use the UDS as a rds name
		} else {
			rdsName = fmt.Sprintf("%d", pluginParams.Port.Port)
		}
		httpOpts := &httpListenerOpts{
			useRemoteAddress: false,
			direction:        http_conn.EGRESS,
			rds:              rdsName,
		}

		if pilot.HTTP10 || pluginParams.Node.Metadata[model.NodeMetadataHTTP10] == "1" {
			httpOpts.connectionManager = &http_conn.HttpConnectionManager{
				HttpProtocolOptions: &core.Http1ProtocolOptions{
					AcceptHttp_10: true,
				},
			}
		}

		listenerOpts.filterChainOpts = []*filterChainOpts{{
			httpOpts: httpOpts,
		}}

	case plugin.ListenerProtocolTCP:
		// first identify the bind if its not set. Then construct the key
		// used to lookup the listener in the conflict map.

		// Determine the listener address if bind is empty
		// we listen on the service VIP if and only
		// if the address is an IP address. If its a CIDR, we listen on
		// 0.0.0.0, and setup a filter chain match for the CIDR range.
		// As a small optimization, CIDRs with /32 prefix will be converted
		// into listener address so that there is a dedicated listener for this
		// ip:port. This will reduce the impact of a listener reload

		if len(listenerOpts.bind) == 0 {
			svcListenAddress := pluginParams.Service.GetServiceAddressForProxy(pluginParams.Node)
			// We should never get an empty address.
			// This is a safety guard, in case some platform adapter isn't doing things
			// properly
			if len(svcListenAddress) > 0 {
				if !strings.Contains(svcListenAddress, "/") {
					listenerOpts.bind = svcListenAddress
				} else {
					// Address is a CIDR. Fall back to 0.0.0.0 and
					// filter chain match
					destinationCIDR = svcListenAddress
					listenerOpts.bind = WildcardAddress
				}
			}
		}

		// could be a unix domain socket or an IP bind
		listenerMapKey = fmt.Sprintf("%s:%d", listenerOpts.bind, pluginParams.Port.Port)

		var exists bool

		// Have we already generated a listener for this Port based on user
		// specified listener ports? if so, we should not add any more
		// services to the port. The user could have specified a sidecar
		// resource with one or more explicit ports and then added a catch
		// all listener, implying add all other ports as usual. When we are
		// iterating through the services for a catchAll egress listener,
		// the caller would have set the locked bit for each listener Entry
		// in the map.
		//
		// Check if this TCP listener conflicts with an existing HTTP listener
		if currentListenerEntry, exists = listenerMap[listenerMapKey]; exists {
			// NOTE: This is not a conflict. This is simply filtering the
			// services for a given listener explicitly.
			if currentListenerEntry.locked {
				return
			}
			// Check for port collisions between TCP/TLS and HTTP. If
			// configured correctly, TCP/TLS ports may not collide. We'll
			// need to do additional work to find out if there is a
			// collision within TCP/TLS.
			if !currentListenerEntry.servicePort.Protocol.IsTCP() {
				// NOTE: While pluginParams.Service can be nil,
				// this code cannot be reached if Service is nil because a pluginParams.Service can be nil only
				// for user defined Egress listeners with ports. And these should occur in the API before
				// the wildcard egress listener. the check for the "locked" bit will eliminate the collision.
				// User is also not allowed to add duplicate ports in the egress listener
				var newHostname model.Hostname
				if pluginParams.Service != nil {
					newHostname = pluginParams.Service.Hostname
				} else {
					// user defined outbound listener via sidecar API
					newHostname = "sidecar-config-egress-http-listener"
				}

				outboundListenerConflict{
					metric:          model.ProxyStatusConflictOutboundListenerHTTPOverTCP,
					node:            pluginParams.Node,
					listenerName:    listenerMapKey,
					currentServices: currentListenerEntry.services,
					currentProtocol: currentListenerEntry.servicePort.Protocol,
					newHostname:     newHostname,
					newProtocol:     pluginParams.Port.Protocol,
				}.addMetric(pluginParams.Push)
				return
			}

			// We have a collision with another TCP port. This can happen
			// for headless services, or non-k8s services that do not have
			// a VIP, or when we have two binds on a unix domain socket or
			// on same IP.  Unfortunately we won't know if this is a real
			// conflict or not until we process the VirtualServices, etc.
			// The conflict resolution is done later in this code
		}

		meshGateway := map[string]bool{model.IstioMeshGateway: true}
		listenerOpts.filterChainOpts = buildSidecarOutboundTCPTLSFilterChainOpts(pluginParams.Env, pluginParams.Node,
			pluginParams.Push, virtualServices,
			destinationCIDR, pluginParams.Service,
			pluginParams.Port, listenerOpts.proxyLabels, meshGateway)
	default:
		// UDP or other protocols: no need to log, it's too noisy
		return
	}

	// Lets build the new listener with the filter chains. In the end, we will
	// merge the filter chains with any existing listener on the same port/bind point
	l := buildListener(listenerOpts)
	mutable := &plugin.MutableObjects{
		Listener:     l,
		FilterChains: make([]plugin.FilterChain, len(l.FilterChains)),
	}

	for _, p := range configgen.Plugins {
		if err := p.OnOutboundListener(pluginParams, mutable); err != nil {
			log.Warn(err.Error())
		}
	}

	// Filters are serialized one time into an opaque struct once we have the complete list.
	if err := buildCompleteFilterChain(pluginParams, mutable, listenerOpts); err != nil {
		log.Warna("buildSidecarOutboundListeners: ", err.Error())
		return
	}

	// TODO(rshriram) merge multiple identical filter chains with just a single destination CIDR based
	// filter chain match, into a single filter chain and array of destinationcidr matches

	// We checked TCP over HTTP, and HTTP over TCP conflicts above.
	// The code below checks for TCP over TCP conflicts and merges listeners
	if currentListenerEntry != nil {
		// merge the newly built listener with the existing listener
		// if and only if the filter chains have distinct conditions
		// Extract the current filter chain matches
		// For every new filter chain match being added, check if any previous match is same
		// if so, skip adding this filter chain with a warning
		// This is very unoptimized.
		newFilterChains := make([]listener.FilterChain, 0,
			len(currentListenerEntry.listener.FilterChains)+len(mutable.Listener.FilterChains))
		newFilterChains = append(newFilterChains, currentListenerEntry.listener.FilterChains...)

		for _, incomingFilterChain := range mutable.Listener.FilterChains {
			conflictFound := false

		compareWithExisting:
			for _, existingFilterChain := range currentListenerEntry.listener.FilterChains {
				if existingFilterChain.FilterChainMatch == nil {
					// This is a catch all filter chain.
					// We can only merge with a non-catch all filter chain
					// Else mark it as conflict
					if incomingFilterChain.FilterChainMatch == nil {
						// NOTE: While pluginParams.Service can be nil,
						// this code cannot be reached if Service is nil because a pluginParams.Service can be nil only
						// for user defined Egress listeners with ports. And these should occur in the API before
						// the wildcard egress listener. the check for the "locked" bit will eliminate the collision.
						// User is also not allowed to add duplicate ports in the egress listener
						var newHostname model.Hostname
						if pluginParams.Service != nil {
							newHostname = pluginParams.Service.Hostname
						} else {
							// user defined outbound listener via sidecar API
							newHostname = "sidecar-config-egress-tcp-listener"
						}

						conflictFound = true
						outboundListenerConflict{
							metric:          model.ProxyStatusConflictOutboundListenerTCPOverTCP,
							node:            pluginParams.Node,
							listenerName:    listenerMapKey,
							currentServices: currentListenerEntry.services,
							currentProtocol: currentListenerEntry.servicePort.Protocol,
							newHostname:     newHostname,
							newProtocol:     pluginParams.Port.Protocol,
						}.addMetric(pluginParams.Push)
						break compareWithExisting
					} else {
						continue
					}
				}
				if incomingFilterChain.FilterChainMatch == nil {
					continue
				}

				// We have two non-catch all filter chains. Check for duplicates
				if reflect.DeepEqual(*existingFilterChain.FilterChainMatch, *incomingFilterChain.FilterChainMatch) {
					var newHostname model.Hostname
					if pluginParams.Service != nil {
						newHostname = pluginParams.Service.Hostname
					} else {
						// user defined outbound listener via sidecar API
						newHostname = "sidecar-config-egress-tcp-listener"
					}

					conflictFound = true
					outboundListenerConflict{
						metric:          model.ProxyStatusConflictOutboundListenerTCPOverTCP,
						node:            pluginParams.Node,
						listenerName:    listenerMapKey,
						currentServices: currentListenerEntry.services,
						currentProtocol: currentListenerEntry.servicePort.Protocol,
						newHostname:     newHostname,
						newProtocol:     pluginParams.Port.Protocol,
					}.addMetric(pluginParams.Push)
					break compareWithExisting
				}
			}

			if !conflictFound {
				// There is no conflict with any filter chain in the existing listener.
				// So append the new filter chains to the existing listener's filter chains
				newFilterChains = append(newFilterChains, incomingFilterChain)
				if pluginParams.Service != nil {
					lEntry := listenerMap[listenerMapKey]
					lEntry.services = append(lEntry.services, pluginParams.Service)
				}
			}
		}
		currentListenerEntry.listener.FilterChains = newFilterChains
	} else {
		listenerMap[listenerMapKey] = &outboundListenerEntry{
			services:    []*model.Service{pluginParams.Service},
			servicePort: pluginParams.Port,
			bind:        listenerOpts.bind,
			listener:    mutable.Listener,
		}
	}

	if log.DebugEnabled() && len(mutable.Listener.FilterChains) > 1 || currentListenerEntry != nil {
		var numChains int
		if currentListenerEntry != nil {
			numChains = len(currentListenerEntry.listener.FilterChains)
		} else {
			numChains = len(mutable.Listener.FilterChains)
		}
		log.Debugf("buildSidecarOutboundListeners: multiple filter chain listener %s with %d chains", mutable.Listener.Name, numChains)
	}
}

func (configgen *ConfigGeneratorImpl) generateManagementListeners(node *model.Proxy, noneMode bool,
	env *model.Environment, listeners []*xdsapi.Listener) []*xdsapi.Listener {
	// Do not generate any management port listeners if the user has specified a SidecarScope object
	// with ingress listeners. Specifying the ingress listener implies that the user wants
	// to only have those specific listeners and nothing else, in the inbound path.
	generateManagementListeners := true
	sidecarScope := node.SidecarScope
	if sidecarScope != nil && sidecarScope.HasCustomIngressListeners ||
		noneMode {
		generateManagementListeners = false
	}
	if generateManagementListeners {
		// Let ServiceDiscovery decide which IP and Port are used for management if
		// there are multiple IPs
		mgmtListeners := make([]*xdsapi.Listener, 0)
		for _, ip := range node.IPAddresses {
			managementPorts := env.ManagementPorts(ip)
			management := buildSidecarInboundMgmtListeners(node, env, managementPorts, ip)
			mgmtListeners = append(mgmtListeners, management...)
		}

		// If management listener port and service port are same, bad things happen
		// when running in kubernetes, as the probes stop responding. So, append
		// non overlapping listeners only.
		for i := range mgmtListeners {
			m := mgmtListeners[i]
			l := util.GetByAddress(listeners, m.Address.String())
			if l != nil {
				log.Warnf("Omitting listener for management address %s (%s) due to collision with service listener %s (%s)",
					m.Name, m.Address.String(), l.Name, l.Address.String())
				continue
			}
			listeners = append(listeners, m)
		}
	}
	return listeners
}

// Deprecated: buildSidecarInboundMgmtListeners creates inbound TCP only listeners for the management ports on
// server (inbound). Management port listeners are slightly different from standard Inbound listeners
// in that, they do not have mixer filters nor do they have inbound auth.
// N.B. If a given management port is same as the service instance's endpoint port
// the pod will fail to start in Kubernetes, because the mixer service tries to
// lookup the service associated with the Pod. Since the pod is yet to be started
// and hence not bound to the service), the service lookup fails causing the mixer
// to fail the health check call. This results in a vicious cycle, where kubernetes
// restarts the unhealthy pod after successive failed health checks, and the mixer
// continues to reject the health checks as there is no service associated with
// the pod.
// So, if a user wants to use kubernetes probes with Istio, she should ensure
// that the health check ports are distinct from the service ports.
func buildSidecarInboundMgmtListeners(node *model.Proxy, env *model.Environment, managementPorts model.PortList, managementIP string) []*xdsapi.Listener {
	listeners := make([]*xdsapi.Listener, 0, len(managementPorts))

	if managementIP == "" {
		managementIP = "127.0.0.1"
	}

	// NOTE: We should not generate inbound listeners when the proxy does not have any IPtables traffic capture
	// as it would interfere with the workloads listening on the same port
	if node.GetInterceptionMode() == model.InterceptionNone {
		return nil
	}

	// assumes that inbound connections/requests are sent to the endpoint address
	for _, mPort := range managementPorts {
		switch mPort.Protocol {
		case model.ProtocolHTTP, model.ProtocolHTTP2, model.ProtocolGRPC, model.ProtocolGRPCWeb, model.ProtocolTCP,
			model.ProtocolHTTPS, model.ProtocolTLS, model.ProtocolMongo, model.ProtocolRedis, model.ProtocolMySQL:

			instance := &model.ServiceInstance{
				Endpoint: model.NetworkEndpoint{
					Address:     managementIP,
					Port:        mPort.Port,
					ServicePort: mPort,
				},
				Service: &model.Service{
					Hostname: ManagementClusterHostname,
				},
			}
			listenerOpts := buildListenerOpts{
				bind: managementIP,
				port: mPort.Port,
				filterChainOpts: []*filterChainOpts{{
					networkFilters: buildInboundNetworkFilters(env, node, instance),
				}},
				// No user filters for the management unless we introduce new listener matches
				skipUserFilters: true,
			}
			l := buildListener(listenerOpts)
			mutable := &plugin.MutableObjects{
				Listener:     l,
				FilterChains: []plugin.FilterChain{{}},
			}
			pluginParams := &plugin.InputParams{
				ListenerProtocol: plugin.ListenerProtocolTCP,
				ListenerCategory: networking.EnvoyFilter_ListenerMatch_SIDECAR_OUTBOUND,
				Env:              env,
				Node:             node,
				Port:             mPort,
			}
			// TODO: should we call plugins for the admin port listeners too? We do everywhere else we construct listeners.
			if err := buildCompleteFilterChain(pluginParams, mutable, listenerOpts); err != nil {
				log.Warna("buildSidecarInboundMgmtListeners ", err.Error())
			} else {
				listeners = append(listeners, l)
			}
		default:
			log.Warnf("Unsupported inbound protocol %v for management port %#v",
				mPort.Protocol, mPort)
		}
	}

	return listeners
}

// httpListenerOpts are options for an HTTP listener
type httpListenerOpts struct {
	routeConfig *xdsapi.RouteConfiguration
	rds         string
	// If set, use this as a basis
	connectionManager *http_conn.HttpConnectionManager
	// stat prefix for the http connection manager
	// DO not set this field. Will be overridden by buildCompleteFilterChain
	statPrefix string
	direction  http_conn.HttpConnectionManager_Tracing_OperationName
	// addGRPCWebFilter specifies whether the envoy.grpc_web HTTP filter
	// should be added.
	addGRPCWebFilter bool
	useRemoteAddress bool
}

// filterChainOpts describes a filter chain: a set of filters with the same TLS context
type filterChainOpts struct {
	sniHosts         []string
	destinationCIDRs []string
	metadata         *core.Metadata
	tlsContext       *auth.DownstreamTlsContext
	httpOpts         *httpListenerOpts
	match            *listener.FilterChainMatch
	listenerFilters  []listener.ListenerFilter
	networkFilters   []listener.Filter
}

// buildListenerOpts are the options required to build a Listener
type buildListenerOpts struct {
	// nolint: maligned
	env             *model.Environment
	proxy           *model.Proxy
	proxyInstances  []*model.ServiceInstance
	proxyLabels     model.LabelsCollection
	bind            string
	port            int
	filterChainOpts []*filterChainOpts
	bindToPort      bool
	skipUserFilters bool
}

func buildHTTPConnectionManager(node *model.Proxy, env *model.Environment, httpOpts *httpListenerOpts,
	httpFilters []*http_conn.HttpFilter) *http_conn.HttpConnectionManager {

	filters := make([]*http_conn.HttpFilter, len(httpFilters))
	copy(filters, httpFilters)

	if httpOpts.addGRPCWebFilter {
		filters = append(filters, &http_conn.HttpFilter{Name: xdsutil.GRPCWeb})
	}

	filters = append(filters,
		&http_conn.HttpFilter{Name: xdsutil.CORS},
		&http_conn.HttpFilter{Name: xdsutil.Fault},
		&http_conn.HttpFilter{Name: xdsutil.Router},
	)

	if httpOpts.connectionManager == nil {
		httpOpts.connectionManager = &http_conn.HttpConnectionManager{}
	}

	connectionManager := httpOpts.connectionManager
	connectionManager.CodecType = http_conn.AUTO
	connectionManager.AccessLog = []*accesslog.AccessLog{}
	connectionManager.HttpFilters = filters
	connectionManager.StatPrefix = httpOpts.statPrefix
	if httpOpts.useRemoteAddress {
		connectionManager.UseRemoteAddress = proto.BoolTrue
	} else {
		connectionManager.UseRemoteAddress = proto.BoolFalse
	}

	// Allow websocket upgrades
	websocketUpgrade := &http_conn.HttpConnectionManager_UpgradeConfig{UpgradeType: "websocket"}
	connectionManager.UpgradeConfigs = []*http_conn.HttpConnectionManager_UpgradeConfig{websocketUpgrade}
	notimeout := 0 * time.Second
	// Setting IdleTimeout to 0 seems to break most tests, causing
	// envoy to disconnect.
	// connectionManager.IdleTimeout = &notimeout
	connectionManager.StreamIdleTimeout = &notimeout

	if httpOpts.rds != "" {
		rds := &http_conn.HttpConnectionManager_Rds{
			Rds: &http_conn.Rds{
				ConfigSource: core.ConfigSource{
					ConfigSourceSpecifier: &core.ConfigSource_Ads{
						Ads: &core.AggregatedConfigSource{},
					},
				},
				RouteConfigName: httpOpts.rds,
			},
		}
		connectionManager.RouteSpecifier = rds
	} else {
		connectionManager.RouteSpecifier = &http_conn.HttpConnectionManager_RouteConfig{RouteConfig: httpOpts.routeConfig}
	}

	if env.Mesh.AccessLogFile != "" {
		fl := &fileaccesslog.FileAccessLog{
			Path: env.Mesh.AccessLogFile,
		}

		acc := &accesslog.AccessLog{
			Name: xdsutil.FileAccessLog,
		}

		if util.IsProxyVersionGE11(node) {
			buildAccessLog(fl, env)
		}

		if util.IsXDSMarshalingToAnyEnabled(node) {
			acc.ConfigType = &accesslog.AccessLog_TypedConfig{TypedConfig: util.MessageToAny(fl)}
		} else {
			acc.ConfigType = &accesslog.AccessLog_Config{Config: util.MessageToStruct(fl)}
		}

		connectionManager.AccessLog = []*accesslog.AccessLog{acc}
	}

	if env.Mesh.EnableTracing {
		tc := model.GetTraceConfig()
		connectionManager.Tracing = &http_conn.HttpConnectionManager_Tracing{
			OperationName: httpOpts.direction,
			ClientSampling: &envoy_type.Percent{
				Value: tc.ClientSampling,
			},
			RandomSampling: &envoy_type.Percent{
				Value: tc.RandomSampling,
			},
			OverallSampling: &envoy_type.Percent{
				Value: tc.OverallSampling,
			},
		}
		connectionManager.GenerateRequestId = proto.BoolTrue
	}

	return connectionManager
}

// buildListener builds and initializes a Listener proto based on the provided opts. It does not set any filters.
func buildListener(opts buildListenerOpts) *xdsapi.Listener {
	filterChains := make([]listener.FilterChain, 0, len(opts.filterChainOpts))
	listenerFiltersMap := make(map[string]bool)
	var listenerFilters []listener.ListenerFilter

	// add a TLS inspector if we need to detect ServerName or ALPN
	needTLSInspector := false
	for _, chain := range opts.filterChainOpts {
		needsALPN := chain.tlsContext != nil && chain.tlsContext.CommonTlsContext != nil && len(chain.tlsContext.CommonTlsContext.AlpnProtocols) > 0
		if len(chain.sniHosts) > 0 || needsALPN {
			needTLSInspector = true
			break
		}
	}
	if needTLSInspector {
		listenerFiltersMap[envoyListenerTLSInspector] = true
		listenerFilters = append(listenerFilters, listener.ListenerFilter{Name: envoyListenerTLSInspector})
	}

	for _, chain := range opts.filterChainOpts {
		for _, filter := range chain.listenerFilters {
			if _, exist := listenerFiltersMap[filter.Name]; !exist {
				listenerFiltersMap[filter.Name] = true
				listenerFilters = append(listenerFilters, filter)
			}
		}
		match := &listener.FilterChainMatch{}
		needMatch := false
		if chain.match != nil {
			needMatch = true
			match = chain.match
		}
		if len(chain.sniHosts) > 0 {
			sort.Strings(chain.sniHosts)
			fullWildcardFound := false
			for _, h := range chain.sniHosts {
				if h == "*" {
					fullWildcardFound = true
					// If we have a host with *, it effectively means match anything, i.e.
					// no SNI based matching for this host.
					break
				}
			}
			if !fullWildcardFound {
				match.ServerNames = chain.sniHosts
			}
		}
		if len(chain.destinationCIDRs) > 0 {
			sort.Strings(chain.destinationCIDRs)
			for _, d := range chain.destinationCIDRs {
				if len(d) == 0 {
					continue
				}
				cidr := util.ConvertAddressToCidr(d)
				if cidr != nil && cidr.AddressPrefix != model.UnspecifiedIP {
					match.PrefixRanges = append(match.PrefixRanges, cidr)
				}
			}
		}

		if !needMatch && reflect.DeepEqual(*match, listener.FilterChainMatch{}) {
			match = nil
		}
		filterChains = append(filterChains, listener.FilterChain{
			FilterChainMatch: match,
			TlsContext:       chain.tlsContext,
		})
	}

	var deprecatedV1 *xdsapi.Listener_DeprecatedV1
	if !opts.bindToPort {
		deprecatedV1 = &xdsapi.Listener_DeprecatedV1{
			BindToPort: proto.BoolFalse,
		}
	}

	return &xdsapi.Listener{
		// TODO: need to sanitize the opts.bind if its a UDS socket, as it could have colons, that envoy
		// doesn't like
		Name:            fmt.Sprintf("%s_%d", opts.bind, opts.port),
		Address:         util.BuildAddress(opts.bind, uint32(opts.port)),
		ListenerFilters: listenerFilters,
		FilterChains:    filterChains,
		DeprecatedV1:    deprecatedV1,
	}
}

// buildCompleteFilterChain adds the provided TCP and HTTP filters to the provided Listener and serializes them.
//
// TODO: should we change this from []plugins.FilterChains to [][]listener.Filter, [][]*http_conn.HttpFilter?
// TODO: given how tightly tied listener.FilterChains, opts.filterChainOpts, and mutable.FilterChains are to eachother
// we should encapsulate them some way to ensure they remain consistent (mainly that in each an index refers to the same
// chain)
func buildCompleteFilterChain(pluginParams *plugin.InputParams, mutable *plugin.MutableObjects, opts buildListenerOpts) error {
	if len(opts.filterChainOpts) == 0 {
		return fmt.Errorf("must have more than 0 chains in listener: %#v", mutable.Listener)
	}

	httpConnectionManagers := make([]*http_conn.HttpConnectionManager, len(mutable.FilterChains))
	for i := range mutable.FilterChains {
		chain := mutable.FilterChains[i]
		opt := opts.filterChainOpts[i]
		mutable.Listener.FilterChains[i].Metadata = opt.metadata

		if opt.httpOpts == nil {
			// we are building a network filter chain (no http connection manager) for this filter chain
			// In HTTP, we need to have mixer, RBAC, etc. upfront so that they can enforce policies immediately
			// For network filters such as mysql, mongo, etc., we need the filter codec upfront. Data from this
			// codec is used by RBAC or mixer later.

			if len(opt.networkFilters) > 0 {
				// this is the terminating filter
				lastNetworkFilter := opt.networkFilters[len(opt.networkFilters)-1]

				for n := 0; n < len(opt.networkFilters)-1; n++ {
					mutable.Listener.FilterChains[i].Filters = append(mutable.Listener.FilterChains[i].Filters, opt.networkFilters[n])
				}

				if len(chain.TCP) > 0 {
					mutable.Listener.FilterChains[i].Filters = append(mutable.Listener.FilterChains[i].Filters, chain.TCP...)
				}
				mutable.Listener.FilterChains[i].Filters = append(mutable.Listener.FilterChains[i].Filters, lastNetworkFilter)
			}
			log.Debugf("attached %d network filters to listener %q filter chain %d", len(chain.TCP)+len(opt.networkFilters), mutable.Listener.Name, i)
		} else {
			// Add the TCP filters first.. and then the HTTP connection manager
			if len(chain.TCP) > 0 {
				mutable.Listener.FilterChains[i].Filters = append(mutable.Listener.FilterChains[i].Filters, chain.TCP...)
			}
			if opt.httpOpts != nil {
				opt.httpOpts.statPrefix = mutable.Listener.Name
				httpConnectionManagers[i] = buildHTTPConnectionManager(pluginParams.Node, opts.env, opt.httpOpts, chain.HTTP)
				filter := listener.Filter{
					Name: xdsutil.HTTPConnectionManager,
				}
				if util.IsXDSMarshalingToAnyEnabled(pluginParams.Node) {
					filter.ConfigType = &listener.Filter_TypedConfig{TypedConfig: util.MessageToAny(httpConnectionManagers[i])}
				} else {
					filter.ConfigType = &listener.Filter_Config{Config: util.MessageToStruct(httpConnectionManagers[i])}
				}
				mutable.Listener.FilterChains[i].Filters = append(mutable.Listener.FilterChains[i].Filters, filter)
				log.Debugf("attached HTTP filter with %d http_filter options to listener %q filter chain %d",
					len(httpConnectionManagers[i].HttpFilters), mutable.Listener.Name, i)
			}
		}
	}

	if !opts.skipUserFilters {
		// NOTE: we have constructed the HTTP connection manager filter above and we are passing the whole filter chain
		// EnvoyFilter crd could choose to replace the HTTP ConnectionManager that we built or can choose to add
		// more filters to the HTTP filter chain. In the latter case, the insertUserFilters function will
		// overwrite the HTTP connection manager in the filter chain after inserting the new filters
		insertUserFilters(pluginParams, mutable.Listener, httpConnectionManagers)
	}

	return nil
}<|MERGE_RESOLUTION|>--- conflicted
+++ resolved
@@ -76,9 +76,8 @@
 	// EnvoyJSONLogFormat map of values for envoy json based access logs
 	EnvoyJSONLogFormat = &google_protobuf.Struct{
 		Fields: map[string]*google_protobuf.Value{
-<<<<<<< HEAD
 			"start_time":                {Kind: &google_protobuf.Value_StringValue{StringValue: "%START_TIME%"}},
-			"method":                    {Kind: &google_protobuf.Value_StringValue{StringValue: "%START_TIME%"}},
+			"method":                    {Kind: &google_protobuf.Value_StringValue{StringValue: "%REQ(:METHOD)%"}},
 			"path":                      {Kind: &google_protobuf.Value_StringValue{StringValue: "%REQ(X-ENVOY-ORIGINAL-PATH?:PATH)%"}},
 			"protocol":                  {Kind: &google_protobuf.Value_StringValue{StringValue: "%PROTOCOL%"}},
 			"response_code":             {Kind: &google_protobuf.Value_StringValue{StringValue: "%RESPONSE_CODE%"}},
@@ -98,29 +97,6 @@
 			"downstream_remote_address": {Kind: &google_protobuf.Value_StringValue{StringValue: "%DOWNSTREAM_REMOTE_ADDRESS%"}},
 			"requested_server_name":     {Kind: &google_protobuf.Value_StringValue{StringValue: "%REQUESTED_SERVER_NAME%"}},
 			"istio_policy_status":       {Kind: &google_protobuf.Value_StringValue{StringValue: "%DYNAMIC_METADATA(istio.mixer:status)%"}},
-=======
-			"start_time":                &google_protobuf.Value{Kind: &google_protobuf.Value_StringValue{StringValue: "%START_TIME%"}},
-			"method":                    &google_protobuf.Value{Kind: &google_protobuf.Value_StringValue{StringValue: "%REQ(:METHOD)%"}},
-			"path":                      &google_protobuf.Value{Kind: &google_protobuf.Value_StringValue{StringValue: "%REQ(X-ENVOY-ORIGINAL-PATH?:PATH)%"}},
-			"protocol":                  &google_protobuf.Value{Kind: &google_protobuf.Value_StringValue{StringValue: "%PROTOCOL%"}},
-			"response_code":             &google_protobuf.Value{Kind: &google_protobuf.Value_StringValue{StringValue: "%RESPONSE_CODE%"}},
-			"response_flags":            &google_protobuf.Value{Kind: &google_protobuf.Value_StringValue{StringValue: "%RESPONSE_FLAGS%"}},
-			"bytes_received":            &google_protobuf.Value{Kind: &google_protobuf.Value_StringValue{StringValue: "%BYTES_RECEIVED%"}},
-			"bytes_sent":                &google_protobuf.Value{Kind: &google_protobuf.Value_StringValue{StringValue: "%BYTES_SENT%"}},
-			"duration":                  &google_protobuf.Value{Kind: &google_protobuf.Value_StringValue{StringValue: "%DURATION%"}},
-			"upstream_service_time":     &google_protobuf.Value{Kind: &google_protobuf.Value_StringValue{StringValue: "%RESP(X-ENVOY-UPSTREAM-SERVICE-TIME)%"}},
-			"x_forwarded_for":           &google_protobuf.Value{Kind: &google_protobuf.Value_StringValue{StringValue: "%REQ(X-FORWARDED-FOR)%"}},
-			"user_agent":                &google_protobuf.Value{Kind: &google_protobuf.Value_StringValue{StringValue: "%REQ(USER-AGENT)%"}},
-			"request_id":                &google_protobuf.Value{Kind: &google_protobuf.Value_StringValue{StringValue: "%REQ(X-REQUEST-ID)%"}},
-			"authority":                 &google_protobuf.Value{Kind: &google_protobuf.Value_StringValue{StringValue: "%REQ(:AUTHORITY)%"}},
-			"upstream_host":             &google_protobuf.Value{Kind: &google_protobuf.Value_StringValue{StringValue: "%UPSTREAM_HOST%"}},
-			"upstream_cluster":          &google_protobuf.Value{Kind: &google_protobuf.Value_StringValue{StringValue: "%UPSTREAM_CLUSTER%"}},
-			"upstream_local_address":    &google_protobuf.Value{Kind: &google_protobuf.Value_StringValue{StringValue: "%UPSTREAM_LOCAL_ADDRESS%"}},
-			"downstream_local_address":  &google_protobuf.Value{Kind: &google_protobuf.Value_StringValue{StringValue: "%DOWNSTREAM_LOCAL_ADDRESS%"}},
-			"downstream_remote_address": &google_protobuf.Value{Kind: &google_protobuf.Value_StringValue{StringValue: "%DOWNSTREAM_REMOTE_ADDRESS%"}},
-			"requested_server_name":     &google_protobuf.Value{Kind: &google_protobuf.Value_StringValue{StringValue: "%REQUESTED_SERVER_NAME%"}},
-			"istio_policy_status":       &google_protobuf.Value{Kind: &google_protobuf.Value_StringValue{StringValue: "%DYNAMIC_METADATA(istio.mixer:status)%"}},
->>>>>>> bf0ae494
 		},
 	}
 )
